#!/usr/bin/env python
# -*- coding: utf-8 -*-

import json
import logging
import optparse

from twisted.internet import reactor
from twisted.internet.protocol import ClientFactory
from twisted.names import client as DNSClient

from mumble_protocol import MumbleProtocol, mumble_connect

import Mumble_pb2
import socket


log = logging.getLogger(__name__)


class DiabloMumbleBot(MumbleProtocol):
    def __init__(self, config):
        MumbleProtocol.__init__(self,
                                username=config['username'],
                                password=config['password'],
                                tokens=config['tokens'])

        self.config = config
        self.dns = DNSClient.getResolver()

        # Session is to identify us from other users
        self.session = None
        # Channel is to save the requested channel ID
        self.channel = None
        # Saves the sessions of the users
        self.users = {}

    def check_address(self, addresses, user=None):
        reason = addresses[0][0].payload
<<<<<<< HEAD
        log.info("User %d is not clean! Kicking for reason: %s"
                 % (user, str(reason)))
=======
        log.info("Received address: %s" % str(reason))

        if self.config['response_kick']:
            self.user_dirty(user)
        else:
            self.user_clean(user)

    def check_address_failure(self, reason, user=None):
        if self.config['response_kick']:
            self.user_clean(user)
        else:
            self.user_dirty(user)

    def user_dirty(self, user):
        log.info("User %s is dirty! Kicking..." % self.users[user])
>>>>>>> 328d31bd

        if self.config['kick_diagnostic']:
            log.info("Kick Diagnostic is turned on. No actual kick.")
            return

        remove = Mumble_pb2.UserRemove()
        remove.session = user
        remove.reason = self.config['kick_reason']
        self.sendProtobuf(remove)

    def user_clean(self, user):
        log.info("User %s is clean." % self.users[user])

    def connectionLost(self, reason):
        reactor.stop()

    def recvProtobuf(self, msg_type, message):
        msg_class = message.__class__

        if msg_class == Mumble_pb2.PermissionDenied:
            # Print out if permission was denied for something
            log.warning("Permission denied:\n%s" % str(message))

        elif msg_class == Mumble_pb2.ChannelState:
            # We assign the channel we want first
            if message.name == self.config['channel']:
                self.channel = message.channel_id

        elif msg_class == Mumble_pb2.UserState:
            # Assign our session when we retrieve it
            if message.name:
                self.users[message.session] = message.name

            if message.name == self.username:
                self.session = message.session

                if self.channel and message.channel_id != self.channel:
                    log.info("Joining channel '%s'" % self.config['channel'])
                    state = Mumble_pb2.UserState()
                    state.session = self.session
                    state.channel_id = self.channel
                    self.sendProtobuf(state)

                return

            # Request user stats for the user
            stats = Mumble_pb2.UserStats()
            stats.session = message.session
            self.sendProtobuf(stats)

        elif msg_class == Mumble_pb2.UserStats:
            # We ignore our session
            if message.session == self.session:
                return

            # We act only if the address is exposed to us, for obvious reasons
            if message.address:
                adr = message.address

                if len(adr) == 16:
                    # We only want the IPv4 part
                    adr = adr[-4:]

                # Reverse octets
                adr = adr[::-1]

                # Convert to string
                address = socket.inet_ntop(socket.AF_INET, adr)
                dns_lookup = '%s.%s' % (address, self.config['blacklist_dns'])
<<<<<<< HEAD
                log.info("Checking address for User %d with '%s'"
                         % (message.session, dns_lookup))
=======
                log.info("Checking address for User %s with '%s'" \
                         % (self.users[message.session], dns_lookup))
>>>>>>> 328d31bd

                d = self.dns.lookupAddress(dns_lookup,
                                           timeout=[1, 2, 5, 10])

                # Add our handling of the retrieved user
                d.addCallback(self.check_address, user=message.session)
                d.addErrback(self.check_address_failure, user=message.session)
            else:
                log.warning("IP Address not exposed. Not enough rights?")


class DiabloMumbleBotFactory(ClientFactory):
    def __init__(self, config):
        self.config = config

    def buildProtocol(self, addr):
        return DiabloMumbleBot(self.config)


def main():
    optp = optparse.OptionParser(description="r/Diablo Mumble Bot",
                                 prog="rdiablo_mumble_bot.py",
                                 version="%prog 1.0",
                                 usage="%prog -c config.json")
    optp.add_option("-c", "--config", help="JSON Configuration file",
                    action="store", type="string", default="config.json")
    optp.add_option("-d", "--debug", help="Enable debug output",
                    action="store_true")

    opt, args = optp.parse_args()

    # Check logging type
    if opt.debug:
        logging.basicConfig(level=logging.DEBUG)
    else:
        logging.basicConfig(level=logging.INFO)

    # Read JSON config. See sample_config.json for samples.
    with open(opt.config) as config:
        cfg = json.loads(config.read())

    factory = DiabloMumbleBotFactory(cfg)

    # Use our handy helper function to connect to the mumble server via SSL
    mumble_connect(cfg['host'], cfg['port'], factory)

    reactor.run()

if __name__ == '__main__':
    main()<|MERGE_RESOLUTION|>--- conflicted
+++ resolved
@@ -37,10 +37,6 @@
 
     def check_address(self, addresses, user=None):
         reason = addresses[0][0].payload
-<<<<<<< HEAD
-        log.info("User %d is not clean! Kicking for reason: %s"
-                 % (user, str(reason)))
-=======
         log.info("Received address: %s" % str(reason))
 
         if self.config['response_kick']:
@@ -56,7 +52,6 @@
 
     def user_dirty(self, user):
         log.info("User %s is dirty! Kicking..." % self.users[user])
->>>>>>> 328d31bd
 
         if self.config['kick_diagnostic']:
             log.info("Kick Diagnostic is turned on. No actual kick.")
@@ -126,13 +121,8 @@
                 # Convert to string
                 address = socket.inet_ntop(socket.AF_INET, adr)
                 dns_lookup = '%s.%s' % (address, self.config['blacklist_dns'])
-<<<<<<< HEAD
-                log.info("Checking address for User %d with '%s'"
-                         % (message.session, dns_lookup))
-=======
-                log.info("Checking address for User %s with '%s'" \
+                log.info("Checking address for User %s with '%s'"
                          % (self.users[message.session], dns_lookup))
->>>>>>> 328d31bd
 
                 d = self.dns.lookupAddress(dns_lookup,
                                            timeout=[1, 2, 5, 10])
